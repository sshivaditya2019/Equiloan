--- conflicted
+++ resolved
@@ -177,14 +177,9 @@
             # Buckets of credit history
             if 6 <= credit_history <= 180:
                 credit_history_factor = 1/3
-<<<<<<< HEAD
-            if 180 <= credit_history <= 720:
-                credit_history_factor = 5/6
-=======
             if 241 <= credit_history <= 720:
                 credit_history_factor = 2/3
->>>>>>> 9f9161c7
-            elif credit_history > 720:
+            elif credit_history_factor > 720:
                 credit_history_factor = 1
             
             
