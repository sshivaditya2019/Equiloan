import numpy as np
from loan import Loan

class LoanMarketEnvironment:
    def __init__(self, lenders, borrowers, best_values=None):
        self.lenders = lenders
        self.borrowers = borrowers
        self.loans = []
        self.time_step = 0
        self.economic_cycle = 0  # 0: neutral, 1: boom, -1: recession
        self.cycle_duration = 0 # Duration of the current economic cycle
        self.max_cycle_duration = 60  # 5 years
        self.min_interest_rate = 0.01  # 1% minimum interest rate 
        self.best_values = best_values # Store the best values for each feature,
        self.inflation_rate = np.random.uniform(0.01, 0.03)  # 1-3% initial inflation
        self.gdp_growth = np.random.uniform(0.02, 0.04)  # 2-4% initial GDP growth
        self.unemployment_rate = np.random.uniform(0.03, 0.06)
        self.state = self.get_state()

    def get_state(self):
        return {
            'avg_credit_score': np.mean([b.credit_score for b in self.borrowers]),
            'avg_income': np.mean([b.income for b in self.borrowers]),
            'avg_debt': np.mean([b.debt for b in self.borrowers]),
            'num_loans': len(self.loans),
            'default_rate': self.get_default_rate(),
            'avg_interest_rate': self.get_avg_interest_rate(),
            'market_liquidity': self.get_market_liquidity(),
            'economic_cycle': self.economic_cycle,
            'time_step': self.time_step,
            'inflation_rate': self.inflation_rate,
            'gdp_growth': self.gdp_growth,
            'unemployment_rate': self.unemployment_rate,
        }

    def get_default_rate(self):
        # Default rate is the ratio of defaulted loans to total loans
        # Useful to measure the risk of the loan market
        if not self.loans:
            return 0
        return sum(loan.is_defaulted() for loan in self.loans) / len(self.loans)

    def get_avg_interest_rate(self):
        # Average interest rate of all loans offered in the market
        if not self.loans:
            return self.min_interest_rate
        return max(self.min_interest_rate, np.mean([loan.interest_rate for loan in self.loans]))

    def get_market_liquidity(self):
        # Market liquidity is the ratio of total lender capital to total borrower debt capacity
        # Allows to measure the ability of the market to provide loans
        total_lender_capital = sum(lender.capital for lender in self.lenders)
        total_borrower_debt_capacity = sum(max(0, borrower.income * 0.5 - borrower.debt) for borrower in self.borrowers)
        return min(1, total_lender_capital / max(1, total_borrower_debt_capacity))

    def update_economic_cycle(self):
        # Randomly change the economic cycle every 5 years
        self.cycle_duration += 1
        if self.cycle_duration >= self.max_cycle_duration:
            self.economic_cycle = np.random.choice([-1, 0, 1])
            self.cycle_duration = 0

    def apply_economic_effects(self):
        # Apply economic effects on borrowers
        # By increasing or decreasing their income and credit score
        # for borrower in self.borrowers:
        #     if self.economic_cycle == 1:  # boom
        #         borrower.income *= 1.01
        #         borrower.improve_credit_score(1)
        #     elif self.economic_cycle == -1:  # recession
        #         borrower.income *= 0.99
        #         borrower.improve_credit_score(-1)

        if self.economic_cycle == 1:  # boom
            self.gdp_growth = min(0.08, self.gdp_growth * 1.05)
            self.unemployment_rate = max(0.03, self.unemployment_rate * 0.95)
            self.inflation_rate *= 1.02
        elif self.economic_cycle == -1:  # recession
            self.gdp_growth = max(-0.02, self.gdp_growth * 0.95)
            self.unemployment_rate = min(0.12, self.unemployment_rate * 1.05)
            self.inflation_rate *= 0.98
        
        for borrower in self.borrowers:
            borrower.income *= (1 + self.gdp_growth) * (1 + self.inflation_rate)
            borrower.improve_credit_score(-5 if np.random.random() < self.unemployment_rate else 1)

    def step(self):
        # A single step in the simulation
        self.time_step += 1
        self.update_economic_cycle() # Update the economic cycle every 5 years
        self.apply_economic_effects() # Apply economic effects on borrowers

        lender_rewards = {lender.id: 0 for lender in self.lenders} # Rewards for lenders
        borrower_rewards = {borrower.id: 0 for borrower in self.borrowers} # Rewards for borrowers

        # Lenders make loan offers
        loan_offers = [] # List of all loan offers
        for lender in self.lenders:
            if lender.capital > lender.min_loan_amount: # Only make offers if the lender has enough capital
                action = lender.get_action(self.state) # Get the action from the policy network
                interest_rate, loan_amount, term = action 
                interest_rate = max(interest_rate, self.min_interest_rate)  # Enforce minimum interest rate
                loan_offers.append((lender, (interest_rate, loan_amount, term))) # Add the loan offer to the list

        # Borrowers evaluate loan offers
        for borrower in self.borrowers:
            if borrower.can_borrow(): # Only evaluate loan offers if the borrower can borrow
                for lender, offer in loan_offers:
                    interest_rate, loan_amount, term = offer
                    loan = Loan(lender, borrower, loan_amount, interest_rate, term) # Create a loan object
                    
<<<<<<< HEAD
                    if lender.assess_loan(loan, borrower, self.state): # Check if the lender can grant the loan
=======
                    if lender.assess_loan(loan, borrower): # Check if the lender can grant the loan
>>>>>>> 9a63f167
                        decision = borrower.evaluate_loan(loan, self.state) # Evaluate the loan offer
                        
                        if decision:
                            if borrower.apply_for_loan(loan) and lender.grant_loan(loan): # Apply for the loan and grant it
                                self.loans.append(loan)
                                # In this case, the rewards are the loan amount
                                # So borrower rewards are positive and lender rewards are negative
                                # This is to encourage borrowers to take loans and lenders to grant them 
                                # The goal is the maximize the total loan amount for the borrowers
                                # And minimuze the capital they have sitting idle for the lenders
                                borrower_rewards[borrower.id] += loan_amount # Update rewards for the borrower
                                lender_rewards[lender.id] -= loan_amount # Update rewards for the lender
                                print(f"Loan created: Lender {lender.id}, Borrower {borrower.id}, Amount: {loan_amount:.2f}, Interest: {interest_rate:.2%}, Term: {term}")

        # Process existing loans
        for loan in self.loans[:]:
            if loan.make_payment():
                # If the loan is paid, update the rewards for the borrower and lender
                payment = loan.monthly_payment()
                borrower_rewards[loan.borrower.id] -= payment
                lender_rewards[loan.lender.id] += payment
            elif loan.is_defaulted():
                # If the loan is defaulted, recover the capital and remove the loan 
                # The lender is penalized for the default
                # By the amount of the loan that was not recovered
                recovery = loan.current_value()
                lender_rewards[loan.lender.id] -= (loan.balance - recovery)
                loan.lender.recover_loan(loan, self.state)
                self.loans.remove(loan)
                print(f"Loan defaulted: Lender {loan.lender.id}, Borrower {loan.borrower.id}, Amount: {loan.amount:.2f}")

        # Update states and policies
        next_state = self.get_state()
        for lender in self.lenders:
            lender.update_state(self.state, lender.get_action(self.state), lender_rewards[lender.id], next_state)
        for borrower in self.borrowers:
            # Use a dummy loan offer when there's no actual loan to evaluate
            # Increase the action space to include the dummy loan offer (Optional)
            dummy_loan_offer = (self.min_interest_rate, 0, 12)
            action = borrower.evaluate_loan(Loan(None, borrower, 0, self.min_interest_rate, 12), self.state)
            borrower.update_state(self.state, action, borrower_rewards[borrower.id], next_state, dummy_loan_offer)

        self.state = next_state

        # Stop when the simulation reaches the maximum time step or when there are no more loans or capital
        done = self.time_step >= 720 or len(self.loans) == 0 and all(lender.capital <= lender.min_loan_amount for lender in self.lenders)

        return self.state, lender_rewards, borrower_rewards, done

    def reset(self):
        self.loans = []
        self.time_step = 0
        self.economic_cycle = 0
        self.cycle_duration = 0
        for borrower in self.borrowers:
            borrower.reset()
        for lender in self.lenders:
            lender.reset()
        self.state = self.get_state()
        return self.state

    def print_statistics(self):
        print(f"Time step: {self.time_step}")
        print(f"Economic cycle: {'Boom' if self.economic_cycle == 1 else 'Recession' if self.economic_cycle == -1 else 'Neutral'}")
        print(f"Average credit score: {self.state['avg_credit_score']:.2f}")
        print(f"Average income: ${self.state['avg_income']:.2f}")
        print(f"Average debt: ${self.state['avg_debt']:.2f}")
        print(f"Number of active loans: {self.state['num_loans']}")
        print(f"Default rate: {self.state['default_rate']:.2%}")
        print(f"Average interest rate: {self.state['avg_interest_rate']:.2%}")
        print(f"Market liquidity: {self.state['market_liquidity']:.2f}")
        print(f"Total lender capital: ${sum(lender.capital for lender in self.lenders):.2f}")
        print(f"Total borrower debt: ${sum(borrower.debt for borrower in self.borrowers):.2f}")

    def update_best_values(self):
        if self.best_values is None:
            self.best_values = {}

        self.best_values['highest_credit_score'] = max(self.best_values.get('highest_credit_score', 0), 
                                                       max(b.credit_score for b in self.borrowers))
        self.best_values['lowest_debt'] = min(self.best_values.get('lowest_debt', float('inf')), 
                                              min(b.debt for b in self.borrowers))
        self.best_values['highest_income'] = max(self.best_values.get('highest_income', 0), 
                                                 max(b.income for b in self.borrowers))
        self.best_values['highest_lender_capital'] = max(self.best_values.get('highest_lender_capital', 0), 
                                                         max(l.capital for l in self.lenders))
        self.best_values['lowest_default_rate'] = min(self.best_values.get('lowest_default_rate', float('inf')), 
                                                      self.get_default_rate())
        self.best_values['optimal_interest_rate'] = self.get_avg_interest_rate() 
        self.best_values['optimal credit score'] = self.state['avg_credit_score']
        self.best_values['optimal income'] = self.state['avg_income']
        self.best_values['optimal debt'] = self.state['avg_debt']<|MERGE_RESOLUTION|>--- conflicted
+++ resolved
@@ -109,11 +109,7 @@
                     interest_rate, loan_amount, term = offer
                     loan = Loan(lender, borrower, loan_amount, interest_rate, term) # Create a loan object
                     
-<<<<<<< HEAD
                     if lender.assess_loan(loan, borrower, self.state): # Check if the lender can grant the loan
-=======
-                    if lender.assess_loan(loan, borrower): # Check if the lender can grant the loan
->>>>>>> 9a63f167
                         decision = borrower.evaluate_loan(loan, self.state) # Evaluate the loan offer
                         
                         if decision:
