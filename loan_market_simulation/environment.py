--- conflicted
+++ resolved
@@ -40,14 +40,9 @@
             # Buckets of credit history
             if 6 <= credit_history <= 180:
                 credit_history_factor = 1/3
-<<<<<<< HEAD
-            if 180 <= credit_history <= 720:
+            if 181 <= credit_history <= 720:
                 credit_history_factor = 5/6
-=======
-            if 241 <= credit_history <= 720:
-                credit_history_factor = 2/3
->>>>>>> 9f9161c7
-            elif credit_history > 720:
+            elif credit_history_factor > 720:
                 credit_history_factor = 1
 
         dti_factor = 1 - loan.borrower.debt_to_income_ratio()
@@ -88,19 +83,11 @@
             # Buckets of credit history
             if 6 <= credit_history <= 180:
                 credit_history_factor = 1/3
-<<<<<<< HEAD
-            if 180 <= credit_history <= 720:
+            if 181 <= credit_history <= 720:
                 credit_history_factor = 5/6
-            elif credit_history > 720:
+            elif credit_history_factor > 720:
                 credit_history_factor = 1
             credit_history_bonus = credit_history_factor * loan.amount * 0.05
-=======
-            if 241 <= credit_history <= 720:
-                credit_history_factor = 2/3
-            elif credit_history > 720:
-                credit_history_factor = 1
-            credit_history_bonus = credit_history_factor * loan.amount * 0.01
->>>>>>> 9f9161c7
 
         dti_ratio = loan.borrower.debt_to_income_ratio()
         
